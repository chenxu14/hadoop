/**
 * Licensed to the Apache Software Foundation (ASF) under one
 * or more contributor license agreements.  See the NOTICE file
 * distributed with this work for additional information
 * regarding copyright ownership.  The ASF licenses this file
 * to you under the Apache License, Version 2.0 (the
 * "License"); you may not use this file except in compliance
 * with the License.  You may obtain a copy of the License at
 *
 *     http://www.apache.org/licenses/LICENSE-2.0
 *
 * Unless required by applicable law or agreed to in writing, software
 * distributed under the License is distributed on an "AS IS" BASIS,
 * WITHOUT WARRANTIES OR CONDITIONS OF ANY KIND, either express or implied.
 * See the License for the specific language governing permissions and
 * limitations under the License.
 */

option java_package = "org.apache.hadoop.yarn.proto";
option java_outer_classname = "YarnServerCommonServiceProtos";
option java_generic_services = true;
option java_generate_equals_and_hash = true;
package hadoop.yarn;

import "yarn_protos.proto";
import "yarn_server_common_protos.proto";

message RegisterNodeManagerRequestProto {
  optional NodeIdProto node_id = 1;
  optional int32 http_port = 3;
  optional ResourceProto resource = 4;
  optional string nm_version = 5;
  repeated ContainerStatusProto containerStatuses = 6;
}

message RegisterNodeManagerResponseProto {
  optional MasterKeyProto container_token_master_key = 1;
  optional MasterKeyProto nm_token_master_key = 2;
  optional NodeActionProto nodeAction = 3;
  optional int64 rm_identifier = 4;
  optional string diagnostics_message = 5;
<<<<<<< HEAD
=======
  optional string rm_version = 6;
>>>>>>> 6266273c
}

message NodeHeartbeatRequestProto {
  optional NodeStatusProto node_status = 1;
  optional MasterKeyProto last_known_container_token_master_key = 2;
  optional MasterKeyProto last_known_nm_token_master_key = 3;
}

message NodeHeartbeatResponseProto {
  optional int32 response_id = 1;
  optional MasterKeyProto container_token_master_key = 2;
  optional MasterKeyProto nm_token_master_key = 3;
  optional NodeActionProto nodeAction = 4;
  repeated ContainerIdProto containers_to_cleanup = 5;
  repeated ApplicationIdProto applications_to_cleanup = 6;
  optional int64 nextHeartBeatInterval = 7;
  optional string diagnostics_message = 8;
}<|MERGE_RESOLUTION|>--- conflicted
+++ resolved
@@ -39,10 +39,7 @@
   optional NodeActionProto nodeAction = 3;
   optional int64 rm_identifier = 4;
   optional string diagnostics_message = 5;
-<<<<<<< HEAD
-=======
   optional string rm_version = 6;
->>>>>>> 6266273c
 }
 
 message NodeHeartbeatRequestProto {
