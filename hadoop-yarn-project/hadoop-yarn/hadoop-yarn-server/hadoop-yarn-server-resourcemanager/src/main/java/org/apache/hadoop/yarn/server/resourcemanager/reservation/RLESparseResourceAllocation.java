--- conflicted
+++ resolved
@@ -18,10 +18,6 @@
 
 package org.apache.hadoop.yarn.server.resourcemanager.reservation;
 
-<<<<<<< HEAD
-import java.util.Collections;
-=======
->>>>>>> a4cd1019
 import java.util.Iterator;
 import java.util.Map;
 import java.util.Map.Entry;
@@ -278,7 +274,7 @@
   public NavigableMap<Long, Resource> getCumulative() {
     readLock.lock();
     try {
-      return Collections.unmodifiableNavigableMap(cumulativeCapacity);
+      return cumulativeCapacity;
     } finally {
       readLock.unlock();
     }
@@ -412,7 +408,7 @@
       // test for negative value and throws
       if (operator == RLEOperator.subtractTestNonNegative
           && (Resources.fitsIn(val, ZERO_RESOURCE)
-              && !Resources.equals(val, ZERO_RESOURCE))) {
+          && !Resources.equals(val, ZERO_RESOURCE))) {
         throw new PlanningException(
             "RLESparseResourceAllocation: merge failed as the "
                 + "resulting RLESparseResourceAllocation would be negative");
